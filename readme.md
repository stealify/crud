--- conflicted
+++ resolved
@@ -269,16 +269,14 @@
   });
 </script>
 ```
-
-<<<<<<< HEAD
-## Why Another NodeJS Framework?
-
-We know... Oh God another bloody NodeJS framework! Yes we are also very tired of seeing all these NodeJS frameworks. All the rails clones are getting a bit boring and really aren't taking advantage of the real strengths of NodeJS. We wanted to take a different approach than every other framework we have seen, because we believe that data is core to the web and should be the core focus of web applications. 
-
-We also think that your data resources can and should be encapsulated in such a way that they can be ultra scalable and self contained. The MVC pattern works well but it is becoming antiquated in today's web. Frankly you don't need it and they tend to become bloated.
-
-With that being said there are some amazing frameworks already out there and we wanted to leverage the ideas that have been put into them, which is why Feathers is built on top of [Express](http://expressjs.com) and is inspired in part by [Sails](http://sailsjs.org), [Flatiron](http://flatironjs.org) and [Derby](http://derbyjs.com).
-=======
 When visiting both HTMl files in a browser at the same time you should see a new Todo being logged every
 two seconds on both pages.
->>>>>>> 15cfe864
+
+
+## Why Another NodeJS Framework?
+
+We know... Oh God another bloody NodeJS framework! Yes we are also very tired of seeing all these NodeJS frameworks. All the rails clones are getting a bit boring and really aren't taking advantage of the real strengths of NodeJS. We wanted to take a different approach than every other framework we have seen, because we believe that data is core to the web and should be the core focus of web applications. 
+
+We also think that your data resources can and should be encapsulated in such a way that they can be ultra scalable and self contained. The MVC pattern works well but it is becoming antiquated in today's web. Frankly you don't need it and they tend to become bloated.
+
+With that being said there are some amazing frameworks already out there and we wanted to leverage the ideas that have been put into them, which is why Feathers is built on top of [Express](http://expressjs.com) and is inspired in part by [Sails](http://sailsjs.org), [Flatiron](http://flatironjs.org) and [Derby](http://derbyjs.com).