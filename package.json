{
  "name": "feathers",
  "description": "An ultra scalable, feather weight, data oriented framework",
<<<<<<< HEAD
  "version": "0.0.2",
  "homepage": "https://github.com/feathersjs/feathers",
=======
  "version": "0.0.3",
  "homepage": "https://github.com/yycjs/feathers",
>>>>>>> 3442c948
  "repository": {
    "type": "git",
    "url": "git://github.com/feathersjs/feathers.git"
  },
  "author": "YYCjs <hello@yycjs.com> (http://yycjs.com)",
  "contributors": [
    "Eric Kryski <e.kryski@gmail.com> (http://erickryski.com)",
    "David Luecke <daff@neyeon.de> (http://neyeon.com)"
  ],
  "main": "lib/feathers",
  "directories": {
    "lib": "lib"
  },
  "scripts": {
    "start": "node example/rest/app.js",
    "test": "grunt"
  },
  "engines": {
    "node": "*",
    "npm": "*"
  },
  "dependencies": {
    "uberproto": ">= 1.0.0",
    "express": "~ 3.1.1",
    "rubberduck": "~0.2.0",
    "underscore": "~1.4.4",
    "socket.io": "~0.9.14"
  },
  "devDependencies": {
    "request": "~2.21.0",
    "socket.io-client": "~0.9.11",
    "grunt-cli": "~0.1.7",
    "grunt": "~0.4.1",
    "grunt-release": "~0.5.1",
    "mocha": "~1.11.0",
    "grunt-contrib-jshint": "~0.6.3",
    "grunt-simple-mocha": "~0.4.0",
    "grunt-jsbeautifier": "~0.2.2"
  }
}<|MERGE_RESOLUTION|>--- conflicted
+++ resolved
@@ -1,13 +1,8 @@
 {
   "name": "feathers",
   "description": "An ultra scalable, feather weight, data oriented framework",
-<<<<<<< HEAD
-  "version": "0.0.2",
-  "homepage": "https://github.com/feathersjs/feathers",
-=======
   "version": "0.0.3",
-  "homepage": "https://github.com/yycjs/feathers",
->>>>>>> 3442c948
+  "homepage": "https://feathersjs.com",
   "repository": {
     "type": "git",
     "url": "git://github.com/feathersjs/feathers.git"
