--- conflicted
+++ resolved
@@ -1,11 +1,7 @@
 {
   "name": "@stealify/crud",
   "description": "A REST and realtime API layer for modern applications.",
-<<<<<<< HEAD
   "version": "0.0.2",
-=======
-  "version": "3.1.2",
->>>>>>> 5d7f9979
   "homepage": "http://feathersjs.com",
   "repository": {
     "type": "git",
