--- conflicted
+++ resolved
@@ -7,15 +7,6 @@
 var users = feathers.service.mongodb({ collection: 'users' });
 var posts = feathers.service.mongodb({ collection: 'posts' });
 var comments = feathers.service.mongodb({ collection: 'comments' });
-
-// Mixins
-Proto.mixin(require('../../lib/mixins/event'), users);
-Proto.mixin(require('../../lib/mixins/event'), posts);
-Proto.mixin(require('../../lib/mixins/event'), comments);
-
-Proto.mixin(require('../../lib/mixins/association'), users);
-Proto.mixin(require('../../lib/mixins/association'), posts);
-Proto.mixin(require('../../lib/mixins/association'), comments);
 
 // Associations
 users.has({
@@ -66,7 +57,6 @@
   }
 }
 
-<<<<<<< HEAD
 // {
 //   "title": "The great novel",
 //   "author": "1",
@@ -75,12 +65,11 @@
 // }
 
 // Create Server
-=======
->>>>>>> 4636626d
 feathers.createServer()
   .use(express.static(__dirname))
   .service('users', users)
   .service('posts', posts)
+  .service('comments', comments)
   .provide(feathers.rest())
   .provide(feathers.socketio())
   .start();